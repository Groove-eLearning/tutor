--- conflicted
+++ resolved
@@ -4,9 +4,6 @@
 
 ## Unreleased
 
-<<<<<<< HEAD
-- 💥[Improvement] Upgrade to Maple
-=======
 ## v13.0.1
 
 - [Fix] Missing requirements file in `pip install tutor[full]`.
@@ -19,7 +16,6 @@
   - Prompt for image building when upgrading from one release to the next.
   - 💥 Allow concurrent logins to the LMS and the CMS.
   - Add `tutor local start --skip-build` option to skip building Docker images.
->>>>>>> 4bfaa80b
 - [Feature] Better support of Caddy as a load balancer in Kubernetes:
   - Make it possible to start/stop a selection of resources with ``tutor k8s start/stop [names...]``.
   - Make it easy to deploy an independent LoadBalancer by converting the caddy service to a ClusterIP when ``ENABLE_WEB_PROXY=false``.
