import codecs
import os
from copy import deepcopy
from typing import Any, Iterable, List, Optional, Type, Union

import jinja2
import pkg_resources

from . import exceptions, fmt, plugins, utils
from .__about__ import __app__, __version__
from .types import Config, ConfigValue

TEMPLATES_ROOT = pkg_resources.resource_filename("tutor", "templates")
VERSION_FILENAME = "version"
BIN_FILE_EXTENSIONS = [".ico", ".jpg", ".png", ".ttf", ".woff", ".woff2"]


class JinjaEnvironment(jinja2.Environment):
    loader: jinja2.BaseLoader

    def __init__(self, template_roots: List[str]) -> None:
        loader = jinja2.FileSystemLoader(template_roots)
        super().__init__(loader=loader, undefined=jinja2.StrictUndefined)


class Renderer:
    @classmethod
    def instance(cls: Type["Renderer"], config: Config) -> "Renderer":
        # Load template roots: these are required to be able to use
        # {% include .. %} directives
        template_roots = [TEMPLATES_ROOT]
        for plugin in plugins.iter_enabled(config):
            if plugin.templates_root:
                template_roots.append(plugin.templates_root)

        return cls(config, template_roots, ignore_folders=["partials"])

    def __init__(
        self,
        config: Config,
        template_roots: List[str],
        ignore_folders: Optional[List[str]] = None,
    ):
        self.config = deepcopy(config)
        self.template_roots = template_roots
        self.ignore_folders = ignore_folders or []
        self.ignore_folders.append(".git")

        # Create environment
        environment = JinjaEnvironment(template_roots)
        environment.filters["common_domain"] = utils.common_domain
        environment.filters["encrypt"] = utils.encrypt
        environment.filters["list_if"] = utils.list_if
        environment.filters["long_to_base64"] = utils.long_to_base64
        environment.globals["iter_values_named"] = self.iter_values_named
        environment.globals["patch"] = self.patch
        environment.filters["random_string"] = utils.random_string
        environment.filters["reverse_host"] = utils.reverse_host
        environment.globals["rsa_import_key"] = utils.rsa_import_key
        environment.filters["rsa_private_key"] = utils.rsa_private_key
        environment.filters["walk_templates"] = self.walk_templates
        environment.globals["HOST_USER_ID"] = utils.get_user_id()
        environment.globals["TUTOR_APP"] = __app__.replace("-", "_")
        environment.globals["TUTOR_VERSION"] = __version__
        self.environment = environment

    def iter_templates_in(self, *prefix: str) -> Iterable[str]:
        """
        The elements of `prefix` must contain only "/", and not os.sep.
        """
        full_prefix = "/".join(prefix)
        env_templates: List[str] = self.environment.loader.list_templates()
        for template in env_templates:
            if template.startswith(full_prefix) and self.is_part_of_env(template):
                yield template

    def iter_values_named(
        self,
        prefix: Optional[str] = None,
        suffix: Optional[str] = None,
        allow_empty: bool = False,
    ) -> Iterable[ConfigValue]:
        """
        Iterate on all config values for which the name match the given pattern.

        Note that here we only iterate on the values, not the key names. Empty
        values (those that evaluate to boolean `false`) will not be yielded, unless
        `allow_empty` is True.
        TODO document this in the plugins API
        """
        for var_name, value in self.config.items():
            if prefix is not None and not var_name.startswith(prefix):
                continue
            if suffix is not None and not var_name.endswith(suffix):
                continue
            if not allow_empty and not value:
                continue
            yield value

    def walk_templates(self, subdir: str) -> Iterable[str]:
        """
        Iterate on the template files from `templates/<subdir>`.

        Yield:
            path: template path relative to the template root
        """
        yield from self.iter_templates_in(subdir + "/")

    def is_part_of_env(self, path: str) -> bool:
        """
        Determines whether a template should be rendered or not. Note that here we don't
        rely on the OS separator, as we are handling templates
        """
        parts = path.split("/")
        basename = parts[-1]
        is_excluded = False
        is_excluded = (
            is_excluded or basename.startswith(".") or basename.endswith(".pyc")
        )
        is_excluded = is_excluded or basename == "__pycache__"
        for ignore_folder in self.ignore_folders:
            is_excluded = is_excluded or ignore_folder in parts
        return not is_excluded

    def find_os_path(self, template_name: str) -> str:
        path = template_name.replace("/", os.sep)
        for templates_root in self.template_roots:
            full_path = os.path.join(templates_root, path)
            if os.path.exists(full_path):
                return full_path
        raise ValueError("Template path does not exist")

    def patch(self, name: str, separator: str = "\n", suffix: str = "") -> str:
        """
        Render calls to {{ patch("...") }} in environment templates from plugin patches.
        """
        patches = []
        for plugin, patch in plugins.iter_patches(self.config, name):
            try:
                patches.append(self.render_str(patch))
            except exceptions.TutorError:
                fmt.echo_error(
                    "Error rendering patch '{}' from plugin {}".format(name, plugin)
                )
                raise
        rendered = separator.join(patches)
        if rendered:
            rendered += suffix
        return rendered

    def render_str(self, text: str) -> str:
        template = self.environment.from_string(text)
        return self.__render(template)

    def render_template(self, template_name: str) -> Union[str, bytes]:
        """
        Render a template file. Return the corresponding string. If it's a binary file
        (as indicated by its path), return bytes.

        The template_name *always* uses "/" separators, and is not os-dependent. Do not pass the result of
        os.path.join(...) to this function.
        """
        if is_binary_file(template_name):
            # Don't try to render binary files
            with open(self.find_os_path(template_name), "rb") as f:
                return f.read()

        try:
            template = self.environment.get_template(template_name)
        except Exception:
            fmt.echo_error("Error loading template " + template_name)
            raise

        try:
            return self.__render(template)
        except (jinja2.exceptions.TemplateError, exceptions.TutorError):
            fmt.echo_error("Error rendering template " + template_name)
            raise
        except Exception:
            fmt.echo_error("Unknown error rendering template " + template_name)
            raise

    def render_all_to(self, root: str, *prefix: str) -> None:
        """
        `prefix` can be used to limit the templates to render.
        """
        for template_name in self.iter_templates_in(*prefix):
            rendered = self.render_template(template_name)
            dst = os.path.join(root, template_name.replace("/", os.sep))
            write_to(rendered, dst)

    def __render(self, template: jinja2.Template) -> str:
        try:
            return template.render(**self.config)
        except jinja2.exceptions.UndefinedError as e:
            raise exceptions.TutorError(
                "Missing configuration value: {}".format(e.args[0])
            )


def save(root: str, config: Config) -> None:
    """
    Save the full environment, including version information.
    """
    root_env = pathjoin(root)
    for prefix in [
        "apps/",
        "build/",
        "dev/",
        "k8s/",
        "local/",
        VERSION_FILENAME,
        "kustomization.yml",
    ]:
        save_all_from(prefix, root_env, config)

    for plugin in plugins.iter_enabled(config):
        if plugin.templates_root:
            save_plugin_templates(plugin, root, config)

    upgrade_obsolete(root)
    fmt.echo_info("Environment generated in {}".format(base_dir(root)))


def upgrade_obsolete(_root: str) -> None:
    """
    Add here ad-hoc commands to upgrade the environment.
    """


def save_plugin_templates(
    plugin: plugins.BasePlugin, root: str, config: Config
) -> None:
    """
    Save plugin templates to plugins/<plugin name>/*.
    Only the "apps" and "build" subfolders are rendered.
    """
    plugins_root = pathjoin(root, "plugins")
    for subdir in ["apps", "build"]:
        subdir_path = os.path.join(plugin.name, subdir)
        save_all_from(subdir_path, plugins_root, config)


def save_all_from(prefix: str, root: str, config: Config) -> None:
    """
    Render the templates that start with `prefix` and store them with the same
    hierarchy at `root`. Here, `prefix` can be the result of os.path.join(...).
    """
    renderer = Renderer.instance(config)
    renderer.render_all_to(root, prefix.replace(os.sep, "/"))


def write_to(content: Union[str, bytes], path: str) -> None:
    """
    Write some content to a path. Content can be either str or bytes.
    """
    utils.ensure_file_directory_exists(path)
    if isinstance(content, bytes):
        with open(path, mode="wb") as of_binary:
            of_binary.write(content)
    else:
        with open(path, mode="w", encoding="utf8", newline="\n") as of_text:
            of_text.write(content)


def render_file(config: Config, *path: str) -> Union[str, bytes]:
    """
    Return the rendered contents of a template.
    """
    renderer = Renderer.instance(config)
    template_name = "/".join(path)
    return renderer.render_template(template_name)


def render_unknown(config: Config, value: Any) -> Any:
    """
    Render an unknown `value` object with the selected config.

    If `value` is a dict, its values are also rendered.
    """
    if isinstance(value, str):
        return render_str(config, value)
    elif isinstance(value, dict):
        return {k: render_unknown(config, v) for k, v in value.items()}
    return value


def render_str(config: Config, text: str) -> str:
    """
    Args:
        text (str)
        config (dict)

    Return:
        substituted (str)
    """
    return Renderer.instance(config).render_str(text)


def check_is_up_to_date(root: str) -> None:
    if not is_up_to_date(root):
        message = (
            "The current environment stored at {} is not up-to-date: it is at "
            "v{} while the 'tutor' binary is at v{}. You should upgrade "
            "the environment by running:\n"
            "\n"
            "    tutor config save"
        )
        fmt.echo_alert(
            message.format(base_dir(root), current_version(root), __version__)
        )


def is_up_to_date(root: str) -> bool:
    """
    Check if the currently rendered version is equal to the current tutor version.
    """
    return current_version(root) == __version__


def needs_major_upgrade(root: str) -> bool:
    """
    Return the current version as a tuple of int. E.g: (1, 0, 2).
    """
    current = int(current_version(root).split(".")[0])
    required = int(__version__.split(".")[0])
    return 0 < current < required


def current_release(root: str) -> str:
    """
    Return the name of the current Open edX release.
    """
    return {
        "0": "ironwood",
        "3": "ironwood",
        "10": "juniper",
        "11": "koa",
        "12": "lilac",
<<<<<<< HEAD
=======
        "13": "maple",
>>>>>>> 1e019d8c
    }[current_version(root).split(".")[0]]


def current_version(root: str) -> str:
    """
    Return the current environment version. If the current environment has no version,
    return "0.0.0".
    """
    path = pathjoin(root, VERSION_FILENAME)
    if not os.path.exists(path):
        return "0.0.0"
    return open(path).read().strip()


def read_template_file(*path: str) -> str:
    """
    Read raw content of template located at `path`.
    """
    src = template_path(*path)
    with codecs.open(src, encoding="utf-8") as fi:
        return fi.read()


def is_binary_file(path: str) -> bool:
    ext = os.path.splitext(path)[1]
    return ext in BIN_FILE_EXTENSIONS


def template_path(*path: str, templates_root: str = TEMPLATES_ROOT) -> str:
    """
    Return the template file's absolute path.
    """
    return os.path.join(templates_root, *path)


def data_path(root: str, *path: str) -> str:
    """
    Return the file's absolute path inside the data directory.
    """
    return os.path.join(root_dir(root), "data", *path)


def pathjoin(root: str, *path: str) -> str:
    """
    Return the file's absolute path inside the environment.
    """
    return os.path.join(base_dir(root), *path)


def base_dir(root: str) -> str:
    """
    Return the environment base directory.
    """
    return os.path.join(root_dir(root), "env")


def root_dir(root: str) -> str:
    """
    Return the project root directory.
    """
    return os.path.abspath(root)<|MERGE_RESOLUTION|>--- conflicted
+++ resolved
@@ -337,10 +337,7 @@
         "10": "juniper",
         "11": "koa",
         "12": "lilac",
-<<<<<<< HEAD
-=======
         "13": "maple",
->>>>>>> 1e019d8c
     }[current_version(root).split(".")[0]]
 
 
