--- conflicted
+++ resolved
@@ -55,14 +55,10 @@
     packages=find_packages(exclude=["tests*"]),
     include_package_data=True,
     python_requires=">=3.6",
-<<<<<<< HEAD
-    install_requires=load_requirements(),
-=======
     install_requires=load_requirements("base.in"),
     extras_require={
         "full": load_requirements("plugins.txt"),
     },
->>>>>>> 4bfaa80b
     entry_points={"console_scripts": ["tutor=tutor.commands.cli:main"]},
     classifiers=[
         "Development Status :: 5 - Production/Stable",
